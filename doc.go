--- conflicted
+++ resolved
@@ -8,16 +8,16 @@
 
 The key features are:
 
-	* Simple API: use it as an easy way to set signed (and optionally
-	  encrypted) cookies.
-	* Built-in backends to store sessions in cookies or the filesystem.
-	* Flash messages: session values that last until read.
-	* Convenient way to switch session persistency (aka "remember me") and set
-	  other attributes.
-	* Mechanism to rotate authentication and encryption keys.
-	* Multiple sessions per request, even using different backends.
-	* Interfaces and infrastructure for custom session backends: sessions from
-	  different stores can be retrieved and batch-saved using a common API.
+  - Simple API: use it as an easy way to set signed (and optionally
+    encrypted) cookies.
+  - Built-in backends to store sessions in cookies or the filesystem.
+  - Flash messages: session values that last until read.
+  - Convenient way to switch session persistency (aka "remember me") and set
+    other attributes.
+  - Mechanism to rotate authentication and encryption keys.
+  - Multiple sessions per request, even using different backends.
+  - Interfaces and infrastructure for custom session backends: sessions from
+    different stores can be retrieved and batch-saved using a common API.
 
 Let's start with an example that shows the sessions API in a nutshell:
 
@@ -33,37 +33,20 @@
 	// Ensure SESSION_KEY exists in the environment, or sessions will fail.
 	var store = sessions.NewCookieStore([]byte(os.Getenv("SESSION_KEY")))
 
-<<<<<<< HEAD
 	func MyHandler(ctx echo.Context) error {
 		// Get a session. We're ignoring the error resulted from decoding an
 		// existing session: Get() always returns a session, even if empty.
 		session, err := store.Get(ctx, "session-name")
 		if err != nil {
 			return err
-=======
-	func MyHandler(w http.ResponseWriter, r *http.Request) {
-		// Get a session. Get() always returns a session, even if empty.
-		session, err := store.Get(r, "session-name")
-		if err != nil {
-			http.Error(w, err.Error(), http.StatusInternalServerError)
-			return
->>>>>>> bb4cd60c
 		}
 
 		// Set some session values.
 		session.Values["foo"] = "bar"
 		session.Values[42] = 43
 		// Save it before we write to the response/return from the handler.
-<<<<<<< HEAD
 		session.Save(ctx)
 		return nil
-=======
-		err = session.Save(r, w)
-		if err != nil {
-			http.Error(w, err.Error(), http.StatusInternalServerError)
-			return
-		}
->>>>>>> bb4cd60c
 	}
 
 First we initialize a session store calling NewCookieStore() and passing a
@@ -90,12 +73,7 @@
 		// Get a session.
 		session, err := store.Get(ctx, "session-name")
 		if err != nil {
-<<<<<<< HEAD
 			return error
-=======
-			http.Error(w, err.Error(), http.StatusInternalServerError)
-			return
->>>>>>> bb4cd60c
 		}
 
 		// Get the previous flashes, if any.
@@ -105,16 +83,8 @@
 			// Set a new flash.
 			session.AddFlash("Hello, flash messages world!")
 		}
-<<<<<<< HEAD
 		session.Save(ctx)
 		return nil
-=======
-		err = session.Save(r, w)
-		if err != nil {
-			http.Error(w, err.Error(), http.StatusInternalServerError)
-			return
-		}
->>>>>>> bb4cd60c
 	}
 
 Flash messages are useful to set information to be read after a redirection,
@@ -157,12 +127,7 @@
 	func MyHandler(ctx echo.Context) error {
 		session, err := store.Get(ctx, "session-name")
 		if err != nil {
-<<<<<<< HEAD
 			return err
-=======
-			http.Error(w, err.Error(), http.StatusInternalServerError)
-			return
->>>>>>> bb4cd60c
 		}
 
 		// Retrieve our struct and type-assert it
@@ -224,16 +189,8 @@
 		session2, _ := store.Get(ctx, "session-two")
 		session2.Values[42] = 43
 		// Save all sessions.
-<<<<<<< HEAD
 		sessions.Save(ctx)
 		return nil
-=======
-		err = sessions.Save(r, w)
-		if err != nil {
-			http.Error(w, err.Error(), http.StatusInternalServerError)
-			return
-		}
->>>>>>> bb4cd60c
 	}
 
 This is possible because when we call Get() from a session store, it adds the
